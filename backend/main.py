--- conflicted
+++ resolved
@@ -3,12 +3,10 @@
 import json
 import argparse
 
-
 def load_config(config_path):
     with open(config_path, "r") as f:
         return yaml.safe_load(f)
-
-
+      
 def generate_llm_responses(df, config):
     import requests
     headers = {
@@ -109,13 +107,7 @@
     print("✅ Deepchecks bias report saved to deepchecks_report.html")
 
 
-def perform_fairness_check(
-    df,
-    label_col,
-    protected_attr,
-    fairness_tool="fairlearn",
-    config=None,
-):
+def perform_fairness_check(df, label_col, protected_attr, fairness_tool="fairlearn", config=None):
     """Run a fairness check on ``df`` using the selected tool."""
     if fairness_tool == "giskard":
         import giskard
@@ -158,86 +150,6 @@
     else:
         raise ValueError(f"Unknown fairness tool: {fairness_tool}")
 
-<<<<<<< HEAD
-=======
-def perform_fairness_check(df, label_col, protected_attr, fairness_tool="fairlearn", config=None):
-    """Run a fairness check on ``df`` using the selected tool."""
-    if fairness_tool == "giskard":
-        import giskard
-        dataset = giskard.Dataset(
-            df,
-            target=label_col,
-            column_types={protected_attr: "category"}
-        )
-        model = giskard.Model(
-            model=lambda d: d[label_col],
-            model_type="classification",
-            name="Identity Model",
-            feature_names=df.columns.tolist()
-        )
-        report = giskard.scan(model, dataset)
-        report_path = "scan_report.html"
-        report.to_html(report_path)
-        return {"report_path": report_path}
-    elif fairness_tool == "fairlearn":
-        from fairlearn.metrics import MetricFrame, selection_rate, demographic_parity_difference
-        if label_col not in df.columns or protected_attr not in df.columns:
-            raise ValueError("Required columns not found in dataset")
-        df[label_col] = df[label_col].astype(int)
-        metric_frame = MetricFrame(
-            metrics=selection_rate,
-            y_pred=df[label_col],
-            sensitive_features=df[protected_attr]
-        )
-        disparity = demographic_parity_difference(
-            df[label_col], sensitive_features=df[protected_attr]
-        )
-        return {
-            "selection_rate_per_group": metric_frame.by_group.to_dict(),
-            "statistical_parity_gap": disparity
-        }
-    else:
-        raise ValueError(f"Unknown fairness tool: {fairness_tool}")
-
-def perform_fairness_check(df, label_col, protected_attr, fairness_tool="fairlearn", config=None):
-    """Run a fairness check on ``df`` using the selected tool."""
-    if fairness_tool == "giskard":
-        import giskard
-        dataset = giskard.Dataset(
-            df,
-            target=label_col,
-            column_types={protected_attr: "category"}
-        )
-        model = giskard.Model(
-            model=lambda d: d[label_col],
-            model_type="classification",
-            name="Identity Model",
-            feature_names=df.columns.tolist()
-        )
-        report = giskard.scan(model, dataset)
-        report_path = "scan_report.html"
-        report.to_html(report_path)
-        return {"report_path": report_path}
-    elif fairness_tool == "fairlearn":
-        from fairlearn.metrics import MetricFrame, selection_rate, demographic_parity_difference
-        if label_col not in df.columns or protected_attr not in df.columns:
-            raise ValueError("Required columns not found in dataset")
-        df[label_col] = df[label_col].astype(int)
-        metric_frame = MetricFrame(
-            metrics=selection_rate,
-            y_pred=df[label_col],
-            sensitive_features=df[protected_attr]
-        )
-        disparity = demographic_parity_difference(
-            df[label_col], sensitive_features=df[protected_attr]
-        )
-        return {
-            "selection_rate_per_group": metric_frame.by_group.to_dict(),
-            "statistical_parity_gap": disparity
-        }
-    else:
-        raise ValueError(f"Unknown fairness tool: {fairness_tool}")
->>>>>>> a1d5f5f1
 
 if __name__ == "__main__":
     parser = argparse.ArgumentParser()
